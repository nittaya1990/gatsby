{
  "name": "gatsby-plugin-feed",
  "description": "Creates an RSS feed for your Gatsby site.",
<<<<<<< HEAD
  "version": "1.3.19-13",
=======
  "version": "1.3.25",
>>>>>>> 7e42c02b
  "author": "Nicholas Young <nicholas@nicholaswyoung.com>",
  "bugs": {
    "url": "https://github.com/gatsbyjs/gatsby/issues"
  },
  "dependencies": {
    "@babel/runtime": "7.0.0-beta.47",
    "lodash.merge": "^4.6.0",
    "mkdirp": "^0.5.1",
    "pify": "^3.0.0",
    "rss": "^1.2.2"
  },
  "devDependencies": {
    "@babel/cli": "7.0.0-beta.47",
    "@babel/core": "7.0.0-beta.47",
    "cross-env": "^5.1.4"
  },
  "homepage": "https://github.com/gatsbyjs/gatsby/tree/master/packages/gatsby-plugin-feed#readme",
  "keywords": [
    "atom",
    "feed",
    "gatsby",
    "gatsby-plugin",
    "rss"
  ],
  "license": "MIT",
  "main": "index.js",
  "peerDependencies": {
    "gatsby": ">1.0.0 || >2.0.0-alpha"
  },
  "repository": "https://github.com/gatsbyjs/gatsby/tree/master/packages/gatsby-plugin-feed",
  "scripts": {
    "build": "babel src --out-dir . --ignore **/__tests__",
    "prepublish": "cross-env NODE_ENV=production npm run build",
    "watch": "babel -w src --out-dir . --ignore **/__tests__"
  }
}<|MERGE_RESOLUTION|>--- conflicted
+++ resolved
@@ -1,11 +1,7 @@
 {
   "name": "gatsby-plugin-feed",
   "description": "Creates an RSS feed for your Gatsby site.",
-<<<<<<< HEAD
   "version": "1.3.19-13",
-=======
-  "version": "1.3.25",
->>>>>>> 7e42c02b
   "author": "Nicholas Young <nicholas@nicholaswyoung.com>",
   "bugs": {
     "url": "https://github.com/gatsbyjs/gatsby/issues"
